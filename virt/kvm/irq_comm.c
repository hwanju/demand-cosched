--- conflicted
+++ resolved
@@ -129,16 +129,14 @@
 	if (irq->ipi == 1) {
 		check_os_type_by_ipi(kvm, irq->vector);
 		if (is_resched_ipi(kvm, irq->vector)) {
-			schedstat_inc(current, se.statistics.nr_resched_ipi_sent);
+#ifdef CONFIG_SCHEDSTATS
+			current->se.statistics.nr_resched_ipi_sent++;
+#endif
 			src->vcpu->stat.resched_ipi_sent++;
-<<<<<<< HEAD
 		}
-		else if (is_tlb_shootdown_ipi(kvm, irq->vector))
-=======
 		else if (is_tlb_shootdown_ipi(kvm, irq->vector)) {
 			if (ple_aware_ipisched)
 				current->se.tlb_ipi_sent = 1;
->>>>>>> b51ee5f3
 			src->vcpu->stat.tlb_ipi_sent++;
 		}
 	}
