/*
 * Copyright 2003 Tungsten Graphics, Inc., Cedar Park, Texas.
 * All Rights Reserved.
 *
 * Permission is hereby granted, free of charge, to any person obtaining a
 * copy of this software and associated documentation files (the
 * "Software"), to deal in the Software without restriction, including
 * without limitation the rights to use, copy, modify, merge, publish,
 * distribute, sub license, and/or sell copies of the Software, and to
 * permit persons to whom the Software is furnished to do so, subject to
 * the following conditions:
 *
 * The above copyright notice and this permission notice (including the
 * next paragraph) shall be included in all copies or substantial portions
 * of the Software.
 *
 * THE SOFTWARE IS PROVIDED "AS IS", WITHOUT WARRANTY OF ANY KIND, EXPRESS
 * OR IMPLIED, INCLUDING BUT NOT LIMITED TO THE WARRANTIES OF
 * MERCHANTABILITY, FITNESS FOR A PARTICULAR PURPOSE AND NON-INFRINGEMENT.
 * IN NO EVENT SHALL TUNGSTEN GRAPHICS AND/OR ITS SUPPLIERS BE LIABLE FOR
 * ANY CLAIM, DAMAGES OR OTHER LIABILITY, WHETHER IN AN ACTION OF CONTRACT,
 * TORT OR OTHERWISE, ARISING FROM, OUT OF OR IN CONNECTION WITH THE
 * SOFTWARE OR THE USE OR OTHER DEALINGS IN THE SOFTWARE.
 *
 */

#ifndef _I915_DRM_H_
#define _I915_DRM_H_

#include "drm.h"

/* Please note that modifications to all structs defined here are
 * subject to backwards-compatibility constraints.
 */

#ifdef __KERNEL__
/* For use by IPS driver */
extern unsigned long i915_read_mch_val(void);
extern bool i915_gpu_raise(void);
extern bool i915_gpu_lower(void);
extern bool i915_gpu_busy(void);
extern bool i915_gpu_turbo_disable(void);
#endif

/* Each region is a minimum of 16k, and there are at most 255 of them.
 */
#define I915_NR_TEX_REGIONS 255	/* table size 2k - maximum due to use
				 * of chars for next/prev indices */
#define I915_LOG_MIN_TEX_REGION_SIZE 14

typedef struct _drm_i915_init {
	enum {
		I915_INIT_DMA = 0x01,
		I915_CLEANUP_DMA = 0x02,
		I915_RESUME_DMA = 0x03
	} func;
	unsigned int mmio_offset;
	int sarea_priv_offset;
	unsigned int ring_start;
	unsigned int ring_end;
	unsigned int ring_size;
	unsigned int front_offset;
	unsigned int back_offset;
	unsigned int depth_offset;
	unsigned int w;
	unsigned int h;
	unsigned int pitch;
	unsigned int pitch_bits;
	unsigned int back_pitch;
	unsigned int depth_pitch;
	unsigned int cpp;
	unsigned int chipset;
} drm_i915_init_t;

typedef struct _drm_i915_sarea {
	struct drm_tex_region texList[I915_NR_TEX_REGIONS + 1];
	int last_upload;	/* last time texture was uploaded */
	int last_enqueue;	/* last time a buffer was enqueued */
	int last_dispatch;	/* age of the most recently dispatched buffer */
	int ctxOwner;		/* last context to upload state */
	int texAge;
	int pf_enabled;		/* is pageflipping allowed? */
	int pf_active;
	int pf_current_page;	/* which buffer is being displayed? */
	int perf_boxes;		/* performance boxes to be displayed */
	int width, height;      /* screen size in pixels */

	drm_handle_t front_handle;
	int front_offset;
	int front_size;

	drm_handle_t back_handle;
	int back_offset;
	int back_size;

	drm_handle_t depth_handle;
	int depth_offset;
	int depth_size;

	drm_handle_t tex_handle;
	int tex_offset;
	int tex_size;
	int log_tex_granularity;
	int pitch;
	int rotation;           /* 0, 90, 180 or 270 */
	int rotated_offset;
	int rotated_size;
	int rotated_pitch;
	int virtualX, virtualY;

	unsigned int front_tiled;
	unsigned int back_tiled;
	unsigned int depth_tiled;
	unsigned int rotated_tiled;
	unsigned int rotated2_tiled;

	int pipeA_x;
	int pipeA_y;
	int pipeA_w;
	int pipeA_h;
	int pipeB_x;
	int pipeB_y;
	int pipeB_w;
	int pipeB_h;

	/* fill out some space for old userspace triple buffer */
	drm_handle_t unused_handle;
	__u32 unused1, unused2, unused3;

	/* buffer object handles for static buffers. May change
	 * over the lifetime of the client.
	 */
	__u32 front_bo_handle;
	__u32 back_bo_handle;
	__u32 unused_bo_handle;
	__u32 depth_bo_handle;

} drm_i915_sarea_t;

/* due to userspace building against these headers we need some compat here */
#define planeA_x pipeA_x
#define planeA_y pipeA_y
#define planeA_w pipeA_w
#define planeA_h pipeA_h
#define planeB_x pipeB_x
#define planeB_y pipeB_y
#define planeB_w pipeB_w
#define planeB_h pipeB_h

/* Flags for perf_boxes
 */
#define I915_BOX_RING_EMPTY    0x1
#define I915_BOX_FLIP          0x2
#define I915_BOX_WAIT          0x4
#define I915_BOX_TEXTURE_LOAD  0x8
#define I915_BOX_LOST_CONTEXT  0x10

/* I915 specific ioctls
 * The device specific ioctl range is 0x40 to 0x79.
 */
#define DRM_I915_INIT		0x00
#define DRM_I915_FLUSH		0x01
#define DRM_I915_FLIP		0x02
#define DRM_I915_BATCHBUFFER	0x03
#define DRM_I915_IRQ_EMIT	0x04
#define DRM_I915_IRQ_WAIT	0x05
#define DRM_I915_GETPARAM	0x06
#define DRM_I915_SETPARAM	0x07
#define DRM_I915_ALLOC		0x08
#define DRM_I915_FREE		0x09
#define DRM_I915_INIT_HEAP	0x0a
#define DRM_I915_CMDBUFFER	0x0b
#define DRM_I915_DESTROY_HEAP	0x0c
#define DRM_I915_SET_VBLANK_PIPE	0x0d
#define DRM_I915_GET_VBLANK_PIPE	0x0e
#define DRM_I915_VBLANK_SWAP	0x0f
#define DRM_I915_HWS_ADDR	0x11
#define DRM_I915_GEM_INIT	0x13
#define DRM_I915_GEM_EXECBUFFER	0x14
#define DRM_I915_GEM_PIN	0x15
#define DRM_I915_GEM_UNPIN	0x16
#define DRM_I915_GEM_BUSY	0x17
#define DRM_I915_GEM_THROTTLE	0x18
#define DRM_I915_GEM_ENTERVT	0x19
#define DRM_I915_GEM_LEAVEVT	0x1a
#define DRM_I915_GEM_CREATE	0x1b
#define DRM_I915_GEM_PREAD	0x1c
#define DRM_I915_GEM_PWRITE	0x1d
#define DRM_I915_GEM_MMAP	0x1e
#define DRM_I915_GEM_SET_DOMAIN	0x1f
#define DRM_I915_GEM_SW_FINISH	0x20
#define DRM_I915_GEM_SET_TILING	0x21
#define DRM_I915_GEM_GET_TILING	0x22
#define DRM_I915_GEM_GET_APERTURE 0x23
#define DRM_I915_GEM_MMAP_GTT	0x24
#define DRM_I915_GET_PIPE_FROM_CRTC_ID	0x25
#define DRM_I915_GEM_MADVISE	0x26
#define DRM_I915_OVERLAY_PUT_IMAGE	0x27
#define DRM_I915_OVERLAY_ATTRS	0x28
#define DRM_I915_GEM_EXECBUFFER2	0x29

#define DRM_IOCTL_I915_INIT		DRM_IOW( DRM_COMMAND_BASE + DRM_I915_INIT, drm_i915_init_t)
#define DRM_IOCTL_I915_FLUSH		DRM_IO ( DRM_COMMAND_BASE + DRM_I915_FLUSH)
#define DRM_IOCTL_I915_FLIP		DRM_IO ( DRM_COMMAND_BASE + DRM_I915_FLIP)
#define DRM_IOCTL_I915_BATCHBUFFER	DRM_IOW( DRM_COMMAND_BASE + DRM_I915_BATCHBUFFER, drm_i915_batchbuffer_t)
#define DRM_IOCTL_I915_IRQ_EMIT         DRM_IOWR(DRM_COMMAND_BASE + DRM_I915_IRQ_EMIT, drm_i915_irq_emit_t)
#define DRM_IOCTL_I915_IRQ_WAIT         DRM_IOW( DRM_COMMAND_BASE + DRM_I915_IRQ_WAIT, drm_i915_irq_wait_t)
#define DRM_IOCTL_I915_GETPARAM         DRM_IOWR(DRM_COMMAND_BASE + DRM_I915_GETPARAM, drm_i915_getparam_t)
#define DRM_IOCTL_I915_SETPARAM         DRM_IOW( DRM_COMMAND_BASE + DRM_I915_SETPARAM, drm_i915_setparam_t)
#define DRM_IOCTL_I915_ALLOC            DRM_IOWR(DRM_COMMAND_BASE + DRM_I915_ALLOC, drm_i915_mem_alloc_t)
#define DRM_IOCTL_I915_FREE             DRM_IOW( DRM_COMMAND_BASE + DRM_I915_FREE, drm_i915_mem_free_t)
#define DRM_IOCTL_I915_INIT_HEAP        DRM_IOW( DRM_COMMAND_BASE + DRM_I915_INIT_HEAP, drm_i915_mem_init_heap_t)
#define DRM_IOCTL_I915_CMDBUFFER	DRM_IOW( DRM_COMMAND_BASE + DRM_I915_CMDBUFFER, drm_i915_cmdbuffer_t)
#define DRM_IOCTL_I915_DESTROY_HEAP	DRM_IOW( DRM_COMMAND_BASE + DRM_I915_DESTROY_HEAP, drm_i915_mem_destroy_heap_t)
#define DRM_IOCTL_I915_SET_VBLANK_PIPE	DRM_IOW( DRM_COMMAND_BASE + DRM_I915_SET_VBLANK_PIPE, drm_i915_vblank_pipe_t)
#define DRM_IOCTL_I915_GET_VBLANK_PIPE	DRM_IOR( DRM_COMMAND_BASE + DRM_I915_GET_VBLANK_PIPE, drm_i915_vblank_pipe_t)
#define DRM_IOCTL_I915_VBLANK_SWAP	DRM_IOWR(DRM_COMMAND_BASE + DRM_I915_VBLANK_SWAP, drm_i915_vblank_swap_t)
#define DRM_IOCTL_I915_HWS_ADDR		DRM_IOW(DRM_COMMAND_BASE + DRM_I915_HWS_ADDR, struct drm_i915_gem_init)
#define DRM_IOCTL_I915_GEM_INIT		DRM_IOW(DRM_COMMAND_BASE + DRM_I915_GEM_INIT, struct drm_i915_gem_init)
#define DRM_IOCTL_I915_GEM_EXECBUFFER	DRM_IOW(DRM_COMMAND_BASE + DRM_I915_GEM_EXECBUFFER, struct drm_i915_gem_execbuffer)
#define DRM_IOCTL_I915_GEM_EXECBUFFER2	DRM_IOW(DRM_COMMAND_BASE + DRM_I915_GEM_EXECBUFFER2, struct drm_i915_gem_execbuffer2)
#define DRM_IOCTL_I915_GEM_PIN		DRM_IOWR(DRM_COMMAND_BASE + DRM_I915_GEM_PIN, struct drm_i915_gem_pin)
#define DRM_IOCTL_I915_GEM_UNPIN	DRM_IOW(DRM_COMMAND_BASE + DRM_I915_GEM_UNPIN, struct drm_i915_gem_unpin)
#define DRM_IOCTL_I915_GEM_BUSY		DRM_IOWR(DRM_COMMAND_BASE + DRM_I915_GEM_BUSY, struct drm_i915_gem_busy)
#define DRM_IOCTL_I915_GEM_THROTTLE	DRM_IO ( DRM_COMMAND_BASE + DRM_I915_GEM_THROTTLE)
#define DRM_IOCTL_I915_GEM_ENTERVT	DRM_IO(DRM_COMMAND_BASE + DRM_I915_GEM_ENTERVT)
#define DRM_IOCTL_I915_GEM_LEAVEVT	DRM_IO(DRM_COMMAND_BASE + DRM_I915_GEM_LEAVEVT)
#define DRM_IOCTL_I915_GEM_CREATE	DRM_IOWR(DRM_COMMAND_BASE + DRM_I915_GEM_CREATE, struct drm_i915_gem_create)
#define DRM_IOCTL_I915_GEM_PREAD	DRM_IOW (DRM_COMMAND_BASE + DRM_I915_GEM_PREAD, struct drm_i915_gem_pread)
#define DRM_IOCTL_I915_GEM_PWRITE	DRM_IOW (DRM_COMMAND_BASE + DRM_I915_GEM_PWRITE, struct drm_i915_gem_pwrite)
#define DRM_IOCTL_I915_GEM_MMAP		DRM_IOWR(DRM_COMMAND_BASE + DRM_I915_GEM_MMAP, struct drm_i915_gem_mmap)
#define DRM_IOCTL_I915_GEM_MMAP_GTT	DRM_IOWR(DRM_COMMAND_BASE + DRM_I915_GEM_MMAP_GTT, struct drm_i915_gem_mmap_gtt)
#define DRM_IOCTL_I915_GEM_SET_DOMAIN	DRM_IOW (DRM_COMMAND_BASE + DRM_I915_GEM_SET_DOMAIN, struct drm_i915_gem_set_domain)
#define DRM_IOCTL_I915_GEM_SW_FINISH	DRM_IOW (DRM_COMMAND_BASE + DRM_I915_GEM_SW_FINISH, struct drm_i915_gem_sw_finish)
#define DRM_IOCTL_I915_GEM_SET_TILING	DRM_IOWR (DRM_COMMAND_BASE + DRM_I915_GEM_SET_TILING, struct drm_i915_gem_set_tiling)
#define DRM_IOCTL_I915_GEM_GET_TILING	DRM_IOWR (DRM_COMMAND_BASE + DRM_I915_GEM_GET_TILING, struct drm_i915_gem_get_tiling)
#define DRM_IOCTL_I915_GEM_GET_APERTURE	DRM_IOR  (DRM_COMMAND_BASE + DRM_I915_GEM_GET_APERTURE, struct drm_i915_gem_get_aperture)
#define DRM_IOCTL_I915_GET_PIPE_FROM_CRTC_ID DRM_IOWR(DRM_COMMAND_BASE + DRM_I915_GET_PIPE_FROM_CRTC_ID, struct drm_i915_get_pipe_from_crtc_id)
#define DRM_IOCTL_I915_GEM_MADVISE	DRM_IOWR(DRM_COMMAND_BASE + DRM_I915_GEM_MADVISE, struct drm_i915_gem_madvise)
#define DRM_IOCTL_I915_OVERLAY_PUT_IMAGE	DRM_IOW(DRM_COMMAND_BASE + DRM_IOCTL_I915_OVERLAY_ATTRS, struct drm_intel_overlay_put_image)
#define DRM_IOCTL_I915_OVERLAY_ATTRS	DRM_IOWR(DRM_COMMAND_BASE + DRM_I915_OVERLAY_ATTRS, struct drm_intel_overlay_attrs)

/* Allow drivers to submit batchbuffers directly to hardware, relying
 * on the security mechanisms provided by hardware.
 */
typedef struct drm_i915_batchbuffer {
	int start;		/* agp offset */
	int used;		/* nr bytes in use */
	int DR1;		/* hw flags for GFX_OP_DRAWRECT_INFO */
	int DR4;		/* window origin for GFX_OP_DRAWRECT_INFO */
	int num_cliprects;	/* mulitpass with multiple cliprects? */
	struct drm_clip_rect __user *cliprects;	/* pointer to userspace cliprects */
} drm_i915_batchbuffer_t;

/* As above, but pass a pointer to userspace buffer which can be
 * validated by the kernel prior to sending to hardware.
 */
typedef struct _drm_i915_cmdbuffer {
	char __user *buf;	/* pointer to userspace command buffer */
	int sz;			/* nr bytes in buf */
	int DR1;		/* hw flags for GFX_OP_DRAWRECT_INFO */
	int DR4;		/* window origin for GFX_OP_DRAWRECT_INFO */
	int num_cliprects;	/* mulitpass with multiple cliprects? */
	struct drm_clip_rect __user *cliprects;	/* pointer to userspace cliprects */
} drm_i915_cmdbuffer_t;

/* Userspace can request & wait on irq's:
 */
typedef struct drm_i915_irq_emit {
	int __user *irq_seq;
} drm_i915_irq_emit_t;

typedef struct drm_i915_irq_wait {
	int irq_seq;
} drm_i915_irq_wait_t;

/* Ioctl to query kernel params:
 */
#define I915_PARAM_IRQ_ACTIVE            1
#define I915_PARAM_ALLOW_BATCHBUFFER     2
#define I915_PARAM_LAST_DISPATCH         3
#define I915_PARAM_CHIPSET_ID            4
#define I915_PARAM_HAS_GEM               5
#define I915_PARAM_NUM_FENCES_AVAIL      6
#define I915_PARAM_HAS_OVERLAY           7
#define I915_PARAM_HAS_PAGEFLIPPING	 8
#define I915_PARAM_HAS_EXECBUF2          9
#define I915_PARAM_HAS_BSD		 10
#define I915_PARAM_HAS_BLT		 11
#define I915_PARAM_HAS_RELAXED_FENCING	 12
<<<<<<< HEAD
=======
#define I915_PARAM_HAS_COHERENT_RINGS	 13
>>>>>>> bbf0c6b3

typedef struct drm_i915_getparam {
	int param;
	int __user *value;
} drm_i915_getparam_t;

/* Ioctl to set kernel params:
 */
#define I915_SETPARAM_USE_MI_BATCHBUFFER_START            1
#define I915_SETPARAM_TEX_LRU_LOG_GRANULARITY             2
#define I915_SETPARAM_ALLOW_BATCHBUFFER                   3
#define I915_SETPARAM_NUM_USED_FENCES                     4

typedef struct drm_i915_setparam {
	int param;
	int value;
} drm_i915_setparam_t;

/* A memory manager for regions of shared memory:
 */
#define I915_MEM_REGION_AGP 1

typedef struct drm_i915_mem_alloc {
	int region;
	int alignment;
	int size;
	int __user *region_offset;	/* offset from start of fb or agp */
} drm_i915_mem_alloc_t;

typedef struct drm_i915_mem_free {
	int region;
	int region_offset;
} drm_i915_mem_free_t;

typedef struct drm_i915_mem_init_heap {
	int region;
	int size;
	int start;
} drm_i915_mem_init_heap_t;

/* Allow memory manager to be torn down and re-initialized (eg on
 * rotate):
 */
typedef struct drm_i915_mem_destroy_heap {
	int region;
} drm_i915_mem_destroy_heap_t;

/* Allow X server to configure which pipes to monitor for vblank signals
 */
#define	DRM_I915_VBLANK_PIPE_A	1
#define	DRM_I915_VBLANK_PIPE_B	2

typedef struct drm_i915_vblank_pipe {
	int pipe;
} drm_i915_vblank_pipe_t;

/* Schedule buffer swap at given vertical blank:
 */
typedef struct drm_i915_vblank_swap {
	drm_drawable_t drawable;
	enum drm_vblank_seq_type seqtype;
	unsigned int sequence;
} drm_i915_vblank_swap_t;

typedef struct drm_i915_hws_addr {
	__u64 addr;
} drm_i915_hws_addr_t;

struct drm_i915_gem_init {
	/**
	 * Beginning offset in the GTT to be managed by the DRM memory
	 * manager.
	 */
	__u64 gtt_start;
	/**
	 * Ending offset in the GTT to be managed by the DRM memory
	 * manager.
	 */
	__u64 gtt_end;
};

struct drm_i915_gem_create {
	/**
	 * Requested size for the object.
	 *
	 * The (page-aligned) allocated size for the object will be returned.
	 */
	__u64 size;
	/**
	 * Returned handle for the object.
	 *
	 * Object handles are nonzero.
	 */
	__u32 handle;
	__u32 pad;
};

struct drm_i915_gem_pread {
	/** Handle for the object being read. */
	__u32 handle;
	__u32 pad;
	/** Offset into the object to read from */
	__u64 offset;
	/** Length of data to read */
	__u64 size;
	/**
	 * Pointer to write the data into.
	 *
	 * This is a fixed-size type for 32/64 compatibility.
	 */
	__u64 data_ptr;
};

struct drm_i915_gem_pwrite {
	/** Handle for the object being written to. */
	__u32 handle;
	__u32 pad;
	/** Offset into the object to write to */
	__u64 offset;
	/** Length of data to write */
	__u64 size;
	/**
	 * Pointer to read the data from.
	 *
	 * This is a fixed-size type for 32/64 compatibility.
	 */
	__u64 data_ptr;
};

struct drm_i915_gem_mmap {
	/** Handle for the object being mapped. */
	__u32 handle;
	__u32 pad;
	/** Offset in the object to map. */
	__u64 offset;
	/**
	 * Length of data to map.
	 *
	 * The value will be page-aligned.
	 */
	__u64 size;
	/**
	 * Returned pointer the data was mapped at.
	 *
	 * This is a fixed-size type for 32/64 compatibility.
	 */
	__u64 addr_ptr;
};

struct drm_i915_gem_mmap_gtt {
	/** Handle for the object being mapped. */
	__u32 handle;
	__u32 pad;
	/**
	 * Fake offset to use for subsequent mmap call
	 *
	 * This is a fixed-size type for 32/64 compatibility.
	 */
	__u64 offset;
};

struct drm_i915_gem_set_domain {
	/** Handle for the object */
	__u32 handle;

	/** New read domains */
	__u32 read_domains;

	/** New write domain */
	__u32 write_domain;
};

struct drm_i915_gem_sw_finish {
	/** Handle for the object */
	__u32 handle;
};

struct drm_i915_gem_relocation_entry {
	/**
	 * Handle of the buffer being pointed to by this relocation entry.
	 *
	 * It's appealing to make this be an index into the mm_validate_entry
	 * list to refer to the buffer, but this allows the driver to create
	 * a relocation list for state buffers and not re-write it per
	 * exec using the buffer.
	 */
	__u32 target_handle;

	/**
	 * Value to be added to the offset of the target buffer to make up
	 * the relocation entry.
	 */
	__u32 delta;

	/** Offset in the buffer the relocation entry will be written into */
	__u64 offset;

	/**
	 * Offset value of the target buffer that the relocation entry was last
	 * written as.
	 *
	 * If the buffer has the same offset as last time, we can skip syncing
	 * and writing the relocation.  This value is written back out by
	 * the execbuffer ioctl when the relocation is written.
	 */
	__u64 presumed_offset;

	/**
	 * Target memory domains read by this operation.
	 */
	__u32 read_domains;

	/**
	 * Target memory domains written by this operation.
	 *
	 * Note that only one domain may be written by the whole
	 * execbuffer operation, so that where there are conflicts,
	 * the application will get -EINVAL back.
	 */
	__u32 write_domain;
};

/** @{
 * Intel memory domains
 *
 * Most of these just align with the various caches in
 * the system and are used to flush and invalidate as
 * objects end up cached in different domains.
 */
/** CPU cache */
#define I915_GEM_DOMAIN_CPU		0x00000001
/** Render cache, used by 2D and 3D drawing */
#define I915_GEM_DOMAIN_RENDER		0x00000002
/** Sampler cache, used by texture engine */
#define I915_GEM_DOMAIN_SAMPLER		0x00000004
/** Command queue, used to load batch buffers */
#define I915_GEM_DOMAIN_COMMAND		0x00000008
/** Instruction cache, used by shader programs */
#define I915_GEM_DOMAIN_INSTRUCTION	0x00000010
/** Vertex address cache */
#define I915_GEM_DOMAIN_VERTEX		0x00000020
/** GTT domain - aperture and scanout */
#define I915_GEM_DOMAIN_GTT		0x00000040
/** @} */

struct drm_i915_gem_exec_object {
	/**
	 * User's handle for a buffer to be bound into the GTT for this
	 * operation.
	 */
	__u32 handle;

	/** Number of relocations to be performed on this buffer */
	__u32 relocation_count;
	/**
	 * Pointer to array of struct drm_i915_gem_relocation_entry containing
	 * the relocations to be performed in this buffer.
	 */
	__u64 relocs_ptr;

	/** Required alignment in graphics aperture */
	__u64 alignment;

	/**
	 * Returned value of the updated offset of the object, for future
	 * presumed_offset writes.
	 */
	__u64 offset;
};

struct drm_i915_gem_execbuffer {
	/**
	 * List of buffers to be validated with their relocations to be
	 * performend on them.
	 *
	 * This is a pointer to an array of struct drm_i915_gem_validate_entry.
	 *
	 * These buffers must be listed in an order such that all relocations
	 * a buffer is performing refer to buffers that have already appeared
	 * in the validate list.
	 */
	__u64 buffers_ptr;
	__u32 buffer_count;

	/** Offset in the batchbuffer to start execution from. */
	__u32 batch_start_offset;
	/** Bytes used in batchbuffer from batch_start_offset */
	__u32 batch_len;
	__u32 DR1;
	__u32 DR4;
	__u32 num_cliprects;
	/** This is a struct drm_clip_rect *cliprects */
	__u64 cliprects_ptr;
};

struct drm_i915_gem_exec_object2 {
	/**
	 * User's handle for a buffer to be bound into the GTT for this
	 * operation.
	 */
	__u32 handle;

	/** Number of relocations to be performed on this buffer */
	__u32 relocation_count;
	/**
	 * Pointer to array of struct drm_i915_gem_relocation_entry containing
	 * the relocations to be performed in this buffer.
	 */
	__u64 relocs_ptr;

	/** Required alignment in graphics aperture */
	__u64 alignment;

	/**
	 * Returned value of the updated offset of the object, for future
	 * presumed_offset writes.
	 */
	__u64 offset;

#define EXEC_OBJECT_NEEDS_FENCE (1<<0)
	__u64 flags;
	__u64 rsvd1;
	__u64 rsvd2;
};

struct drm_i915_gem_execbuffer2 {
	/**
	 * List of gem_exec_object2 structs
	 */
	__u64 buffers_ptr;
	__u32 buffer_count;

	/** Offset in the batchbuffer to start execution from. */
	__u32 batch_start_offset;
	/** Bytes used in batchbuffer from batch_start_offset */
	__u32 batch_len;
	__u32 DR1;
	__u32 DR4;
	__u32 num_cliprects;
	/** This is a struct drm_clip_rect *cliprects */
	__u64 cliprects_ptr;
#define I915_EXEC_RING_MASK              (7<<0)
#define I915_EXEC_DEFAULT                (0<<0)
#define I915_EXEC_RENDER                 (1<<0)
#define I915_EXEC_BSD                    (2<<0)
#define I915_EXEC_BLT                    (3<<0)
	__u64 flags;
	__u64 rsvd1;
	__u64 rsvd2;
};

struct drm_i915_gem_pin {
	/** Handle of the buffer to be pinned. */
	__u32 handle;
	__u32 pad;

	/** alignment required within the aperture */
	__u64 alignment;

	/** Returned GTT offset of the buffer. */
	__u64 offset;
};

struct drm_i915_gem_unpin {
	/** Handle of the buffer to be unpinned. */
	__u32 handle;
	__u32 pad;
};

struct drm_i915_gem_busy {
	/** Handle of the buffer to check for busy */
	__u32 handle;

	/** Return busy status (1 if busy, 0 if idle) */
	__u32 busy;
};

#define I915_TILING_NONE	0
#define I915_TILING_X		1
#define I915_TILING_Y		2

#define I915_BIT_6_SWIZZLE_NONE		0
#define I915_BIT_6_SWIZZLE_9		1
#define I915_BIT_6_SWIZZLE_9_10		2
#define I915_BIT_6_SWIZZLE_9_11		3
#define I915_BIT_6_SWIZZLE_9_10_11	4
/* Not seen by userland */
#define I915_BIT_6_SWIZZLE_UNKNOWN	5
/* Seen by userland. */
#define I915_BIT_6_SWIZZLE_9_17		6
#define I915_BIT_6_SWIZZLE_9_10_17	7

struct drm_i915_gem_set_tiling {
	/** Handle of the buffer to have its tiling state updated */
	__u32 handle;

	/**
	 * Tiling mode for the object (I915_TILING_NONE, I915_TILING_X,
	 * I915_TILING_Y).
	 *
	 * This value is to be set on request, and will be updated by the
	 * kernel on successful return with the actual chosen tiling layout.
	 *
	 * The tiling mode may be demoted to I915_TILING_NONE when the system
	 * has bit 6 swizzling that can't be managed correctly by GEM.
	 *
	 * Buffer contents become undefined when changing tiling_mode.
	 */
	__u32 tiling_mode;

	/**
	 * Stride in bytes for the object when in I915_TILING_X or
	 * I915_TILING_Y.
	 */
	__u32 stride;

	/**
	 * Returned address bit 6 swizzling required for CPU access through
	 * mmap mapping.
	 */
	__u32 swizzle_mode;
};

struct drm_i915_gem_get_tiling {
	/** Handle of the buffer to get tiling state for. */
	__u32 handle;

	/**
	 * Current tiling mode for the object (I915_TILING_NONE, I915_TILING_X,
	 * I915_TILING_Y).
	 */
	__u32 tiling_mode;

	/**
	 * Returned address bit 6 swizzling required for CPU access through
	 * mmap mapping.
	 */
	__u32 swizzle_mode;
};

struct drm_i915_gem_get_aperture {
	/** Total size of the aperture used by i915_gem_execbuffer, in bytes */
	__u64 aper_size;

	/**
	 * Available space in the aperture used by i915_gem_execbuffer, in
	 * bytes
	 */
	__u64 aper_available_size;
};

struct drm_i915_get_pipe_from_crtc_id {
	/** ID of CRTC being requested **/
	__u32 crtc_id;

	/** pipe of requested CRTC **/
	__u32 pipe;
};

#define I915_MADV_WILLNEED 0
#define I915_MADV_DONTNEED 1
#define __I915_MADV_PURGED 2 /* internal state */

struct drm_i915_gem_madvise {
	/** Handle of the buffer to change the backing store advice */
	__u32 handle;

	/* Advice: either the buffer will be needed again in the near future,
	 *         or wont be and could be discarded under memory pressure.
	 */
	__u32 madv;

	/** Whether the backing store still exists. */
	__u32 retained;
};

/* flags */
#define I915_OVERLAY_TYPE_MASK 		0xff
#define I915_OVERLAY_YUV_PLANAR 	0x01
#define I915_OVERLAY_YUV_PACKED 	0x02
#define I915_OVERLAY_RGB		0x03

#define I915_OVERLAY_DEPTH_MASK		0xff00
#define I915_OVERLAY_RGB24		0x1000
#define I915_OVERLAY_RGB16		0x2000
#define I915_OVERLAY_RGB15		0x3000
#define I915_OVERLAY_YUV422		0x0100
#define I915_OVERLAY_YUV411		0x0200
#define I915_OVERLAY_YUV420		0x0300
#define I915_OVERLAY_YUV410		0x0400

#define I915_OVERLAY_SWAP_MASK		0xff0000
#define I915_OVERLAY_NO_SWAP		0x000000
#define I915_OVERLAY_UV_SWAP		0x010000
#define I915_OVERLAY_Y_SWAP		0x020000
#define I915_OVERLAY_Y_AND_UV_SWAP	0x030000

#define I915_OVERLAY_FLAGS_MASK		0xff000000
#define I915_OVERLAY_ENABLE		0x01000000

struct drm_intel_overlay_put_image {
	/* various flags and src format description */
	__u32 flags;
	/* source picture description */
	__u32 bo_handle;
	/* stride values and offsets are in bytes, buffer relative */
	__u16 stride_Y; /* stride for packed formats */
	__u16 stride_UV;
	__u32 offset_Y; /* offset for packet formats */
	__u32 offset_U;
	__u32 offset_V;
	/* in pixels */
	__u16 src_width;
	__u16 src_height;
	/* to compensate the scaling factors for partially covered surfaces */
	__u16 src_scan_width;
	__u16 src_scan_height;
	/* output crtc description */
	__u32 crtc_id;
	__u16 dst_x;
	__u16 dst_y;
	__u16 dst_width;
	__u16 dst_height;
};

/* flags */
#define I915_OVERLAY_UPDATE_ATTRS	(1<<0)
#define I915_OVERLAY_UPDATE_GAMMA	(1<<1)
struct drm_intel_overlay_attrs {
	__u32 flags;
	__u32 color_key;
	__s32 brightness;
	__u32 contrast;
	__u32 saturation;
	__u32 gamma0;
	__u32 gamma1;
	__u32 gamma2;
	__u32 gamma3;
	__u32 gamma4;
	__u32 gamma5;
};

#endif				/* _I915_DRM_H_ */<|MERGE_RESOLUTION|>--- conflicted
+++ resolved
@@ -288,10 +288,7 @@
 #define I915_PARAM_HAS_BSD		 10
 #define I915_PARAM_HAS_BLT		 11
 #define I915_PARAM_HAS_RELAXED_FENCING	 12
-<<<<<<< HEAD
-=======
 #define I915_PARAM_HAS_COHERENT_RINGS	 13
->>>>>>> bbf0c6b3
 
 typedef struct drm_i915_getparam {
 	int param;
