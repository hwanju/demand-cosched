--- conflicted
+++ resolved
@@ -79,11 +79,7 @@
 	.name		= "tlv320aic23",
 	.stream_name	= "TLV320AIC23",
 	.codec_dai_name	= "tlv320aic23-hifi",
-<<<<<<< HEAD
-	.platform_name	= "imx-pcm-audio.0",
-=======
 	.platform_name	= "imx-fiq-pcm-audio.0",
->>>>>>> 47ae63e0
 	.codec_name	= "tlv320aic23-codec.0-001a",
 	.cpu_dai_name	= "imx-ssi.0",
 	.ops		= &eukrea_tlv320_snd_ops,
